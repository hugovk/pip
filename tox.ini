--- conflicted
+++ resolved
@@ -1,10 +1,6 @@
 [tox]
 envlist =
-<<<<<<< HEAD
-    docs,pep8,py3pep8,py26,py27,py32,py33,pypy
-=======
-    docs,py26,py27,py32,py33,py34,pypy
->>>>>>> 0e72f65b
+    docs,pep8,py3pep8,py26,py27,py32,py33,py34,pypy
 
 [testenv]
 deps =
@@ -12,11 +8,7 @@
     pytest-xdist
     mock
     scripttest>=1.3
-<<<<<<< HEAD
     https://github.com/pypa/virtualenv/archive/develop.zip#egg=virtualenv
-=======
-    git+https://github.com/pypa/virtualenv@master#egg=virtualenv
->>>>>>> 0e72f65b
 commands =
     py.test []
 
