--- conflicted
+++ resolved
@@ -48,24 +48,6 @@
     Test the behavior of --outdated flag in the list command
 
     """
-<<<<<<< HEAD
-    env = reset_env()
-    total_re = re.compile('LATEST: +([0-9.\w]+)')
-    write_file('req.txt', textwrap.dedent("""\
-        INITools==0.2
-        mock==0.7
-        -e git+https://github.com/pypa/pip-test-package.git#egg=pip-test-package
-    """))
-    run_pip('install', '-r', env.scratch_path/'req.txt')
-    result = run_pip('search', 'mock')
-    mock_ver = total_re.search(str(result)).group(1)
-    result = run_pip('search', 'INITools')
-    initools_ver = total_re.search(str(result)).group(1)
-    result = run_pip('list', '--outdated', expect_stderr=True)
-    assert 'INITools (Current: 0.2 Latest: %s)' % initools_ver in result.stdout, str(result)
-    assert 'pip-test-package' not in result.stdout #editables excluded
-    assert 'mock (Current: 0.7.0 Latest: %s)' % mock_ver in result.stdout, str(result) + ' ' + mock_ver
-=======
     reset_env()
     run_pip('install', '-f', find_links, '--no-index', 'simple==1.0', 'simple2==3.0')
     run_pip('install', '-e', 'git+https://github.com/pypa/pip-test-package.git#egg=pip-test-package')
@@ -73,7 +55,6 @@
     assert 'simple (Current: 1.0 Latest: 3.0)' in result.stdout
     assert 'pip-test-package' not in result.stdout #editables excluded
     assert 'simple2' not in result.stdout, str(result) #3.0 is latest
->>>>>>> c0e830e4
 
 
 def test_editables_flag():
