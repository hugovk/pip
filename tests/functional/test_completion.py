import os
import sys
from pathlib import Path
from typing import Protocol, Tuple, Union

import pytest

from tests.lib import PipTestEnvironment, ScriptFactory, TestData, TestPipResult

<<<<<<< HEAD
if TYPE_CHECKING:
    from typing import Protocol
else:
    # TODO: Protocol was introduced in Python 3.8. Remove this branch when
    # dropping support for Python 3.7.
    Protocol = object

=======
>>>>>>> 4f3a1847
COMPLETION_FOR_SUPPORTED_SHELLS_TESTS = (
    (
        "bash",
        """\
_pip_completion()
{
    COMPREPLY=( $( COMP_WORDS="${COMP_WORDS[*]}" \\
                   COMP_CWORD=$COMP_CWORD \\
                   PIP_AUTO_COMPLETE=1 $1 2>/dev/null ) )
}
complete -o default -F _pip_completion pip""",
    ),
    (
        "fish",
        """\
function __fish_complete_pip
    set -lx COMP_WORDS (commandline -o) ""
    set -lx COMP_CWORD ( \\
        math (contains -i -- (commandline -t) $COMP_WORDS)-1 \\
    )
    set -lx PIP_AUTO_COMPLETE 1
    string split \\  -- (eval $COMP_WORDS[1])
end
complete -fa "(__fish_complete_pip)" -c pip""",
    ),
    (
        "zsh",
        """\
#compdef -P pip[0-9.]#
__pip() {
  compadd $( COMP_WORDS="$words[*]" \\
             COMP_CWORD=$((CURRENT-1)) \\
             PIP_AUTO_COMPLETE=1 $words[1] 2>/dev/null )
}
if [[ $zsh_eval_context[-1] == loadautofunc ]]; then
  # autoload from fpath, call function directly
  __pip "$@"
else
  # eval/source/. command, register function for later
  compdef __pip -P 'pip[0-9.]#'
fi""",
    ),
    (
        "powershell",
        """\
if ((Test-Path Function:\\TabExpansion) -and -not `
    (Test-Path Function:\\_pip_completeBackup)) {
    Rename-Item Function:\\TabExpansion _pip_completeBackup
}
function TabExpansion($line, $lastWord) {
    $lastBlock = [regex]::Split($line, '[|;]')[-1].TrimStart()
    if ($lastBlock.StartsWith("pip ")) {
        $Env:COMP_WORDS=$lastBlock
        $Env:COMP_CWORD=$lastBlock.Split().Length - 1
        $Env:PIP_AUTO_COMPLETE=1
        (& pip).Split()
        Remove-Item Env:COMP_WORDS
        Remove-Item Env:COMP_CWORD
        Remove-Item Env:PIP_AUTO_COMPLETE
    }
    elseif (Test-Path Function:\\_pip_completeBackup) {
        # Fall back on existing tab expansion
        _pip_completeBackup $line $lastWord
    }
}""",
    ),
)


@pytest.fixture(scope="session")
def script_with_launchers(
    tmpdir_factory: pytest.TempPathFactory,
    script_factory: ScriptFactory,
    common_wheels: Path,
    pip_src: Path,
) -> PipTestEnvironment:
    tmpdir = tmpdir_factory.mktemp("script_with_launchers")
    script = script_factory(tmpdir.joinpath("workspace"))
    # Re-install pip so we get the launchers.
    script.pip_install_local("-f", common_wheels, pip_src)
    return script


@pytest.mark.parametrize(
    "shell, completion",
    COMPLETION_FOR_SUPPORTED_SHELLS_TESTS,
    ids=[t[0] for t in COMPLETION_FOR_SUPPORTED_SHELLS_TESTS],
)
def test_completion_for_supported_shells(
    script_with_launchers: PipTestEnvironment, shell: str, completion: str
) -> None:
    """
    Test getting completion for bash shell
    """
    result = script_with_launchers.pip("completion", "--" + shell, use_module=False)
    actual = str(result.stdout)
    if script_with_launchers.zipapp:
        # The zipapp reports its name as "pip.pyz", but the expected
        # output assumes "pip"
        actual = actual.replace("pip.pyz", "pip")
    assert completion in actual, actual


@pytest.fixture(scope="session")
def autocomplete_script(
    tmpdir_factory: pytest.TempPathFactory, script_factory: ScriptFactory
) -> PipTestEnvironment:
    tmpdir = tmpdir_factory.mktemp("autocomplete_script")
    return script_factory(tmpdir.joinpath("workspace"))


class DoAutocomplete(Protocol):
    def __call__(
        self,
        words: str,
        cword: str,
        cwd: Union[Path, str, None] = None,
        include_env: bool = True,
        expect_error: bool = True,
    ) -> Tuple[TestPipResult, PipTestEnvironment]:
        ...


@pytest.fixture
def autocomplete(
    autocomplete_script: PipTestEnvironment, monkeypatch: pytest.MonkeyPatch
) -> DoAutocomplete:
    monkeypatch.setattr(autocomplete_script, "environ", os.environ.copy())
    autocomplete_script.environ["PIP_AUTO_COMPLETE"] = "1"

    def do_autocomplete(
        words: str,
        cword: str,
        cwd: Union[Path, str, None] = None,
        include_env: bool = True,
        expect_error: bool = True,
    ) -> Tuple[TestPipResult, PipTestEnvironment]:
        if include_env:
            autocomplete_script.environ["COMP_WORDS"] = words
            autocomplete_script.environ["COMP_CWORD"] = cword
        result = autocomplete_script.run(
            "python",
            "-c",
            "from pip._internal.cli.autocompletion import autocomplete;"
            "autocomplete()",
            expect_error=expect_error,
            cwd=cwd,
        )

        return result, autocomplete_script

    return do_autocomplete


def test_completion_for_unknown_shell(autocomplete_script: PipTestEnvironment) -> None:
    """
    Test getting completion for an unknown shell
    """
    error_msg = "no such option: --myfooshell"
    result = autocomplete_script.pip("completion", "--myfooshell", expect_error=True)
    assert error_msg in result.stderr, "tests for an unknown shell failed"


def test_completion_without_env_vars(autocomplete: DoAutocomplete) -> None:
    """
    Test getting completion <path> after options in command
    given absolute path
    """
    res, env = autocomplete(
        words="pip install ", cword="", include_env=False, expect_error=False
    )
    assert res.stdout == "", "autocomplete function did not complete"


def test_completion_alone(autocomplete_script: PipTestEnvironment) -> None:
    """
    Test getting completion for none shell, just pip completion
    """
    result = autocomplete_script.pip("completion", allow_stderr_error=True)
    assert (
        "ERROR: You must pass --bash or --fish or --powershell or --zsh"
        in result.stderr
    ), ("completion alone failed -- " + result.stderr)


def test_completion_for_un_snippet(autocomplete: DoAutocomplete) -> None:
    """
    Test getting completion for ``un`` should return uninstall
    """

    res, env = autocomplete("pip un", "1")
    assert res.stdout.strip().split() == ["uninstall"], res.stdout


def test_completion_for_default_parameters(autocomplete: DoAutocomplete) -> None:
    """
    Test getting completion for ``--`` should contain --help
    """

    res, env = autocomplete("pip --", "1")
    assert "--help" in res.stdout, "autocomplete function could not complete ``--``"


def test_completion_option_for_command(autocomplete: DoAutocomplete) -> None:
    """
    Test getting completion for ``--`` in command (e.g. ``pip search --``)
    """

    res, env = autocomplete("pip search --", "2")
    assert "--help" in res.stdout, "autocomplete function could not complete ``--``"


def test_completion_short_option(autocomplete: DoAutocomplete) -> None:
    """
    Test getting completion for short options after ``-`` (eg. pip -)
    """

    res, env = autocomplete("pip -", "1")

    assert (
        "-h" in res.stdout.split()
    ), "autocomplete function could not complete short options after ``-``"


def test_completion_short_option_for_command(autocomplete: DoAutocomplete) -> None:
    """
    Test getting completion for short options after ``-`` in command
    (eg. pip search -)
    """

    res, env = autocomplete("pip search -", "2")

    assert (
        "-h" in res.stdout.split()
    ), "autocomplete function could not complete short options after ``-``"


def test_completion_files_after_option(
    autocomplete: DoAutocomplete, data: TestData
) -> None:
    """
    Test getting completion for <file> or <dir> after options in command
    (e.g. ``pip install -r``)
    """
    res, env = autocomplete(
        words=("pip install -r r"),
        cword="3",
        cwd=data.completion_paths,
    )
    assert (
        "requirements.txt" in res.stdout
    ), "autocomplete function could not complete <file> after options in command"
    assert (
        os.path.join("resources", "") in res.stdout
    ), "autocomplete function could not complete <dir> after options in command"
    assert not any(
        out in res.stdout for out in (os.path.join("REPLAY", ""), "README.txt")
    ), (
        "autocomplete function completed <file> or <dir> that "
        "should not be completed"
    )
    if sys.platform != "win32":
        return
    assert (
        "readme.txt" in res.stdout
    ), "autocomplete function could not complete <file> after options in command"
    assert (
        os.path.join("replay", "") in res.stdout
    ), "autocomplete function could not complete <dir> after options in command"


def test_completion_not_files_after_option(
    autocomplete: DoAutocomplete, data: TestData
) -> None:
    """
    Test not getting completion files after options which not applicable
    (e.g. ``pip wheel``)
    """
    res, env = autocomplete(
        words=("pip wheel r"),
        cword="2",
        cwd=data.completion_paths,
    )
    assert not any(
        out in res.stdout
        for out in (
            "requirements.txt",
            "readme.txt",
        )
    ), "autocomplete function completed <file> when it should not complete"
    assert not any(
        os.path.join(out, "") in res.stdout for out in ("replay", "resources")
    ), "autocomplete function completed <dir> when it should not complete"


def test_pip_install_complete_files(
    autocomplete: DoAutocomplete, data: TestData
) -> None:
    """``pip install`` autocompletes wheel and sdist files."""
    res, env = autocomplete(
        words=("pip install r"),
        cword="2",
        cwd=data.completion_paths,
    )
    assert all(
        out in res.stdout
        for out in (
            "requirements.txt",
            "resources",
        )
    ), "autocomplete function could not complete <path>"


@pytest.mark.parametrize("cl_opts", ["-U", "--user", "-h"])
def test_completion_not_files_after_nonexpecting_option(
    autocomplete: DoAutocomplete, data: TestData, cl_opts: str
) -> None:
    """
    Test not getting completion files after options which not applicable
    (e.g. ``pip install``)
    """
    res, env = autocomplete(
        words=(f"pip install {cl_opts} r"),
        cword="2",
        cwd=data.completion_paths,
    )
    assert not any(
        out in res.stdout
        for out in (
            "requirements.txt",
            "readme.txt",
        )
    ), "autocomplete function completed <file> when it should not complete"
    assert not any(
        os.path.join(out, "") in res.stdout for out in ("replay", "resources")
    ), "autocomplete function completed <dir> when it should not complete"


def test_completion_directories_after_option(
    autocomplete: DoAutocomplete, data: TestData
) -> None:
    """
    Test getting completion <dir> after options in command
    (e.g. ``pip --cache-dir``)
    """
    res, env = autocomplete(
        words=("pip --cache-dir r"),
        cword="2",
        cwd=data.completion_paths,
    )
    assert (
        os.path.join("resources", "") in res.stdout
    ), "autocomplete function could not complete <dir> after options"
    assert not any(
        out in res.stdout
        for out in ("requirements.txt", "README.txt", os.path.join("REPLAY", ""))
    ), "autocomplete function completed <dir> when it should not complete"
    if sys.platform == "win32":
        assert (
            os.path.join("replay", "") in res.stdout
        ), "autocomplete function could not complete <dir> after options"


def test_completion_subdirectories_after_option(
    autocomplete: DoAutocomplete, data: TestData
) -> None:
    """
    Test getting completion <dir> after options in command
    given path of a directory
    """
    res, env = autocomplete(
        words=("pip --cache-dir " + os.path.join("resources", "")),
        cword="2",
        cwd=data.completion_paths,
    )
    assert os.path.join("resources", os.path.join("images", "")) in res.stdout, (
        "autocomplete function could not complete <dir> "
        "given path of a directory after options"
    )


def test_completion_path_after_option(
    autocomplete: DoAutocomplete, data: TestData
) -> None:
    """
    Test getting completion <path> after options in command
    given absolute path
    """
    res, env = autocomplete(
        words=("pip install -e " + os.path.join(data.completion_paths, "R")),
        cword="3",
    )
    assert all(
        os.path.normcase(os.path.join(data.completion_paths, out)) in res.stdout
        for out in ("README.txt", os.path.join("REPLAY", ""))
    ), (
        "autocomplete function could not complete <path> "
        "after options in command given absolute path"
    )


# zsh completion script doesn't contain pip3
@pytest.mark.parametrize("flag", ["--bash", "--fish", "--powershell"])
def test_completion_uses_same_executable_name(
    autocomplete_script: PipTestEnvironment, flag: str, deprecated_python: bool
) -> None:
    executable_name = f"pip{sys.version_info[0]}"
    # Deprecated python versions produce an extra deprecation warning
    result = autocomplete_script.run(
        executable_name,
        "completion",
        flag,
        expect_stderr=deprecated_python,
    )
    assert executable_name in result.stdout<|MERGE_RESOLUTION|>--- conflicted
+++ resolved
@@ -7,16 +7,6 @@
 
 from tests.lib import PipTestEnvironment, ScriptFactory, TestData, TestPipResult
 
-<<<<<<< HEAD
-if TYPE_CHECKING:
-    from typing import Protocol
-else:
-    # TODO: Protocol was introduced in Python 3.8. Remove this branch when
-    # dropping support for Python 3.7.
-    Protocol = object
-
-=======
->>>>>>> 4f3a1847
 COMPLETION_FOR_SUPPORTED_SHELLS_TESTS = (
     (
         "bash",
